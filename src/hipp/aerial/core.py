--- conflicted
+++ resolved
@@ -113,15 +113,8 @@
     qc_crops = []
 
     with rasterio.open(image_path) as src:
-<<<<<<< HEAD
         for bloc_name, (bloc_row, block_col) in blocs.items():
-            bloc, (offset_x, offset_y) = hipp.image.read_image_block_grayscale(
-                src, bloc_row, block_col, (grid_size, grid_size)
-            )
-=======
-        for bloc_name, (row, col) in blocs.items():
-            block, (offset_x, offset_y) = read_image_block_grayscale(src, row, col, grid_size)
->>>>>>> aa2d34b0
+            block, (offset_x, offset_y) = read_image_block_grayscale(src, bloc_row, block_col, (grid_size, grid_size))
 
             kind = "corner" if "corner" in bloc_name else "midside"
             fiducial, subpixel_fiducial = fiducial_map[kind]
